--- conflicted
+++ resolved
@@ -95,7 +95,6 @@
     addStyles() {
         const style = document.createElement('style');
         style.textContent = `
-<<<<<<< HEAD
 
 
             /* Ajustes para el contenido más compacto */
@@ -143,8 +142,6 @@
                 }
             }
 
-=======
->>>>>>> 87ebcfa1
             .ui-container {
                 position: fixed;
                 top: 0;
@@ -278,7 +275,6 @@
                 100% { transform: translateX(0); opacity: 1; }
             }
             
-<<<<<<< HEAD
             /* Info panel */
             .info-panel {
                 position: fixed;
@@ -339,8 +335,6 @@
                 line-height: 1.8;
             }
             
-=======
->>>>>>> 87ebcfa1
             /* Zoom indicator */
             .zoom-indicator {
                 position: fixed;
